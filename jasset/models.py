import datetime
from django.db import models
from juser.models import UserGroup, DEPT


class IDC(models.Model):
    name = models.CharField(max_length=40, unique=True)
    comment = models.CharField(max_length=80, blank=True, null=True)

    def __unicode__(self):
        return self.name


class BisGroup(models.Model):
    GROUP_TYPE = (
        ('P', 'PRIVATE'),
        ('A', 'ASSET'),
    )
    name = models.CharField(max_length=80, unique=True)
    dept = models.ForeignKey(DEPT)
    comment = models.CharField(max_length=160, blank=True, null=True)
    type = models.CharField(max_length=1, choices=GROUP_TYPE, default='P')

    def __unicode__(self):
        return self.name


class Asset(models.Model):
    LOGIN_TYPE_CHOICES = (
        ('L', 'LDAP'),
        ('M', 'MAP'),
    )
    ip = models.IPAddressField(unique=True)
    port = models.SmallIntegerField(max_length=5)
    idc = models.ForeignKey(IDC)
<<<<<<< HEAD
=======
    dept = models.ManyToManyField(DEPT)
>>>>>>> 78dc6e51
    bis_group = models.ManyToManyField(BisGroup)
    dept = models.ManyToManyField(DEPT)
    login_type = models.CharField(max_length=1, choices=LOGIN_TYPE_CHOICES, default='L')
    username = models.CharField(max_length=20, blank=True, null=True)
    password = models.CharField(max_length=80, blank=True, null=True)
    date_added = models.DateTimeField(auto_now=True, default=datetime.datetime.now(), null=True)
    is_active = models.BooleanField(default=True)
    comment = models.CharField(max_length=100, blank=True, null=True)

    def __unicode__(self):
        return self.ip<|MERGE_RESOLUTION|>--- conflicted
+++ resolved
@@ -33,10 +33,6 @@
     ip = models.IPAddressField(unique=True)
     port = models.SmallIntegerField(max_length=5)
     idc = models.ForeignKey(IDC)
-<<<<<<< HEAD
-=======
-    dept = models.ManyToManyField(DEPT)
->>>>>>> 78dc6e51
     bis_group = models.ManyToManyField(BisGroup)
     dept = models.ManyToManyField(DEPT)
     login_type = models.CharField(max_length=1, choices=LOGIN_TYPE_CHOICES, default='L')
