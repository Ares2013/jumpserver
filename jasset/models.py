--- conflicted
+++ resolved
@@ -2,7 +2,7 @@
 
 import datetime
 from django.db import models
-# from juser.models import User, UserGroup
+from juser.models import User, UserGroup
 
 ASSET_ENV = (
     (1, U'生产环境'),
@@ -33,62 +33,6 @@
     def __unicode__(self):
         return self.name
 
-<<<<<<< HEAD
-    # def get_asset(self):
-    #     return self.asset_set.all()
-    #
-    # def get_asset_info(self, printable=False):
-    #     assets = self.get_asset()
-    #     ip_comment = {}
-    #     for asset in assets:
-    #         ip_comment[asset.ip] = asset.comment
-    #
-    #     for ip in sorted(ip_comment):
-    #         if ip_comment[ip]:
-    #             print '%-15s -- %s' % (ip, ip_comment[ip])
-    #         else:
-    #             print '%-15s' % ip
-    #     print ''
-    #
-    # def get_asset_num(self):
-    #     return len(self.get_asset())
-    #
-    # def get_user_group(self):
-    #     perm_list = self.perm_set.all()
-    #     user_group_list = []
-    #     for perm in perm_list:
-    #         user_group_list.append(perm.user_group)
-    #     return user_group_list
-    #
-    # def get_user(self):
-    #     user_list = []
-    #     user_group_list = self.get_user_group()
-    #     for user_group in user_group_list:
-    #         user_list.extend(user_group.user_set.all())
-    #     return user_list
-    #
-    # def is_permed(self, user=None, user_group=None):
-    #     if user:
-    #         if user in self.get_user():
-    #             return True
-    #
-    #     if user_group:
-    #         if user_group in self.get_user_group():
-    #             return True
-    #     return False
-
-
-class Asset(models.Model):
-    ip = models.GenericIPAddressField(unique=True)
-    port = models.IntegerField()
-    group = models.ManyToManyField(AssetGroup)
-    username = models.CharField(max_length=20, blank=True, null=True)
-    password = models.CharField(max_length=80, blank=True, null=True)
-    use_default_auth = models.BooleanField(default=True)
-    date_added = models.DateTimeField(auto_now_add=True)
-    is_active = models.BooleanField(default=True)
-    comment = models.CharField(max_length=100, blank=True, null=True)
-=======
 
 class IDC(models.Model):
     name = models.CharField(max_length=32, verbose_name=u'机房名称')
@@ -140,28 +84,10 @@
     date_added = models.DateTimeField(auto_now=True, default=datetime.datetime.now(), null=True)
     is_active = models.BooleanField(default=True, verbose_name=u"是否激活")
     comment = models.CharField(max_length=128, blank=True, null=True, verbose_name=u"备注")
->>>>>>> 0f29745b
 
     def __unicode__(self):
         return self.ip
 
-<<<<<<< HEAD
-    # def get_user(self):
-    #     perm_list = []
-    #     asset_group_all = self.bis_group.all()
-    #     for asset_group in asset_group_all:
-    #         perm_list.extend(asset_group.perm_set.all())
-    #
-    #     user_group_list = []
-    #     for perm in perm_list:
-    #         user_group_list.append(perm.user_group)
-    #
-    #     user_permed_list = []
-    #     for user_group in user_group_list:
-    #         user_permed_list.extend(user_group.user_set.all())
-    #     user_permed_list = list(set(user_permed_list))
-    #     return user_permed_list
-=======
 
 class AssetRecord(models.Model):
     asset = models.ForeignKey(Asset)
@@ -169,14 +95,12 @@
     alert_time = models.DateTimeField(auto_now_add=True)
     content = models.TextField(null=True, blank=True)
     comment = models.TextField(null=True, blank=True)
->>>>>>> 0f29745b
 
 
 class AssetAlias(models.Model):
-    pass
-#     user = models.ForeignKey(User)
-#     asset = models.ForeignKey(Asset)
-#     alias = models.CharField(max_length=100, blank=True, null=True)
-#
-#     def __unicode__(self):
-#         return self.alias+    user = models.ForeignKey(User)
+    asset = models.ForeignKey(Asset)
+    alias = models.CharField(max_length=100, blank=True, null=True)
+
+    def __unicode__(self):
+        return self.alias