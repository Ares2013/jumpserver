--- conflicted
+++ resolved
@@ -2,52 +2,6 @@
 {% load static %}
 {% load bootstrap %}
 {% load i18n %}
-
-<<<<<<< HEAD
-                                <div class="hr-line-dashed"></div>
-                                <h3>关联资产用户</h3>
-                                <div class="form-group">
-                                    <label for="j_group" class="col-sm-2 control-label">管理用户</label>
-                                    <div class="col-sm-9">
-                                        <div class="radio i-checks">
-                                           <label><input type="radio" checked="checked" id="id_use_default_auth" name="use_default_auth"><span>使用预定义管理用户</span></label>
-                                           <label><input type="radio" id="id_use_default_auth" name="use_default_auth"><span>自定义</span></label>
-                                        </div>
-                                    </div>
-                                </div>
-
-                                {{ form.admin_user|bootstrap_horizontal }}
-                                <p class="col-sm-offset-2">Tips: 管理用户是服务器存在的root或拥有sudo的用户，用来推送系统用户</p>
-
-                                <div class="hr-line-dashed"></div>
-                                {{ form.system_users|bootstrap_horizontal }}
-
-                                <div class="hr-line-dashed"></div>
-                                <h3>所属</h3>
-                                {{ form.idc|bootstrap_horizontal }}
-
-                                {{ form.groups|bootstrap_horizontal }}
-
-                                <div class="hr-line-dashed"></div>
-                                <h3>标签</h3>
-                                <div class="form-group" id="id_label">
-                                    <label class="col-sm-2 control-label">Label</label>
-                                    <div class="col-sm-4">
-                                        <input type="text" placeholder="Key" name="key" class="form-control">
-                                    </div>
-                                    <div class="col-sm-5">
-                                        <input type="text" placeholder="Value" name="value" class="form-control">
-                                    </div>
-                                </div>
-                                <div class="col-sm-offset-2">
-                                    <i class="fa fa-plus-circle"></i> <span class="nav-label">添加</span><span class="fa arrow"></span>
-                                </div>
-=======
-{% block custom_head_css_js_create %}
-    <link href="{% static "css/plugins/inputTags.css" %}" rel="stylesheet">
-    <script src="{% static "js/plugins/inputTags.jquery.min.js" %}"></script>
-{% endblock %}
->>>>>>> 24e31a69
 
 {% block form %}
     <form action="" method="post" class="form-horizontal">
@@ -70,13 +24,6 @@
 
     <div class="hr-line-dashed"></div>
     <h3>{% trans 'Other' %}</h3>
-{#    <div class="form-group">#}
-{#        <label for="tags" class="col-sm-2 control-label">Tags</label>#}
-{#        <div class="col-sm-9 col-lg-9 " style="background-color: #fff">#}
-{#             <input id="tags" name="tags" type="text" class="form-control">#}
-{#                <p class="help-block" >{% trans 'Tips: Use `,` split' %}</p>#}
-{#         </div>#}
-{#    </div>#}
     {{ form.tags|bootstrap_horizontal }}
     {{ form.comment|bootstrap_horizontal }}
 
