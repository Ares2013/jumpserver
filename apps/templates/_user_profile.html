{% load static %}
{% load i18n %}
<li class="nav-header">
    <div class="dropdown profile-element">
        <span>
            <img alt="image" class="img-circle" width="48" height="48" src="{% static "img/root.png" %}"/>
        </span>
        <a data-toggle="dropdown" class="dropdown-toggle" href="#">
            <span class="clear">
                <span class="block m-t-xs">
                    <strong class="font-bold"> {{ user.name }}<span style="color: #8095a8"></span></strong>
                </span>
                <span class="text-muted text-xs block">
<<<<<<< HEAD
                     {{ request.user.get_role_display | default:_('User') }}<b class="caret"></b>
=======
                     {{ user.get_role_display | default:_('User') }}<b class="caret"></b>
>>>>>>> 8cc09f0e
                </span>
            </span>
        </a>
        <ul class="dropdown-menu animated fadeInRight m-t-xs">
            <li><a value="">{% trans 'Profile' %}</a></li>
            <li class="divider"></li>
            <li><a href="">{% trans 'Logout' %}</a></li>
        </ul>
    </div>
    <div class="logo-element">
        JMS
    </div>
</li><|MERGE_RESOLUTION|>--- conflicted
+++ resolved
@@ -11,11 +11,7 @@
                     <strong class="font-bold"> {{ user.name }}<span style="color: #8095a8"></span></strong>
                 </span>
                 <span class="text-muted text-xs block">
-<<<<<<< HEAD
-                     {{ request.user.get_role_display | default:_('User') }}<b class="caret"></b>
-=======
                      {{ user.get_role_display | default:_('User') }}<b class="caret"></b>
->>>>>>> 8cc09f0e
                 </span>
             </span>
         </a>
