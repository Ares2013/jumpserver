--- conflicted
+++ resolved
@@ -20,15 +20,8 @@
 )
 from ..hands import User, Asset, Node, SystemUser, NodeSerializer
 from .. import serializers, const
-<<<<<<< HEAD
 from ..mixins import AssetsFilterMixin
-from ..models import Action
-=======
-from ..mixins import (
-    AssetsFilterMixin,
-)
 from ..models import ActionFlag
->>>>>>> 1983533e
 
 logger = get_logger(__name__)
 
