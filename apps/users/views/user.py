# ~*~ coding: utf-8 ~*~

from __future__ import unicode_literals

import json
import uuid

from openpyxl import load_workbook
from openpyxl import Workbook
from openpyxl.writer.excel import save_virtual_workbook

from django.contrib.auth.mixins import LoginRequiredMixin
from django.contrib.messages.views import SuccessMessageMixin
from django.core.cache import cache
from django.http import HttpResponse, JsonResponse
from django.shortcuts import redirect
from django.urls import reverse_lazy, reverse
from django.utils import timezone
from django.utils.translation import ugettext as _
from django.utils.decorators import method_decorator
from django.views import View
from django.views.generic import ListView
from django.views.generic.base import TemplateView
from django.views.generic.edit import (CreateView, UpdateView, FormMixin,
                                       FormView)
from django.views.generic.detail import DetailView, SingleObjectMixin
from django.views.decorators.csrf import csrf_exempt

from .. import forms
from ..models import User, UserGroup
from ..utils import AdminUserRequiredMixin, user_add_success_next
from common.mixins import JSONResponseMixin
from common.utils import get_logger
from perms.models import AssetPermission

__all__ = ['UserListView', 'UserCreateView', 'UserDetailView',
           'UserUpdateView', 'UserAssetPermissionCreateView',
           'UserAssetPermissionView', 'UserGrantedAssetView',
           'UserExportView',  'UserBulkImportView', 'UserProfileView']

logger = get_logger(__name__)


class UserListView(AdminUserRequiredMixin, TemplateView):
    template_name = 'users/user_list.html'

    def get_context_data(self, **kwargs):
        context = super(UserListView, self).get_context_data(**kwargs)
        context.update({
            'app': _('Users'),
            'action': _('User list'),
            'groups': UserGroup.objects.all()
        })
        return context


class UserCreateView(AdminUserRequiredMixin, SuccessMessageMixin, CreateView):
    model = User
    form_class = forms.UserCreateUpdateForm
    template_name = 'users/user_create.html'
    success_url = reverse_lazy('users:user-list')
    success_message = _('Create user <a href="%s">%s</a> successfully.')

    def get_context_data(self, **kwargs):
        context = super(UserCreateView, self).get_context_data(**kwargs)
        context.update({'app': _('Users'), 'action': _('Create user')})
        return context

    def form_valid(self, form):
        user = form.save(commit=False)
        user.created_by = self.request.user.username or 'System'
        user.save()
        user_add_success_next(user)
        return super(UserCreateView, self).form_valid(form)

    def get_success_message(self, cleaned_data):
        return self.success_message % (
            reverse_lazy('users:user-detail', kwargs={'pk': self.object.pk}),
            self.object.name,
        )


class UserUpdateView(AdminUserRequiredMixin, UpdateView):
    model = User
    form_class = forms.UserCreateUpdateForm
    template_name = 'users/user_update.html'
    context_object_name = 'user_object'
    success_url = reverse_lazy('users:user-list')

    def form_valid(self, form):
        username = self.object.username
        user = form.save(commit=False)
        user.username = username
        user.save()
        password = self.request.POST.get('password', '')
        if password:
            user.set_password(password)
        return super(UserUpdateView, self).form_valid(form)

    def get_context_data(self, **kwargs):
        context = super(UserUpdateView, self).get_context_data(**kwargs)
        context.update({'app': _('Users'), 'action': _('Update user')})
        return context


class UserDetailView(AdminUserRequiredMixin, DetailView):
    model = User
    template_name = 'users/user_detail.html'
    context_object_name = "user_object"

    def get_context_data(self, **kwargs):
        groups = UserGroup.objects.exclude(id__in=self.object.groups.all())
        context = {
            'app': _('Users'),
            'action': _('User detail'),
            'groups': groups
        }
        kwargs.update(context)
        return super(UserDetailView, self).get_context_data(**kwargs)


@method_decorator(csrf_exempt, name='dispatch')
class UserExportView(View):
<<<<<<< HEAD
    def get(self, request):
=======

    def get(self, request, *args, **kwargs):
>>>>>>> dd5dd9d7
        spm = request.GET.get('spm', '')
        users_id = cache.get(spm)
        if not users_id and not isinstance(users_id, list):
            return HttpResponse('May be expired', status=404)

        users = User.objects.filter(id__in=users_id)
        print(users)
        wb = Workbook()
        ws = wb.active
        ws.title = 'User'
        header = ["name", 'username', 'email', 'groups',
                  "role", "phone", "wechat", "comment"]
        ws.append(header)

        for user in users:
<<<<<<< HEAD
            print(user.name)
            ws.append([
                user.name, user.username, user.email,
                ','.join([group.name for group in user.groups.all()]),
                user.role, user.phone, user.wechat, user.comment,
            ])
=======
            ws.append([user.name, user.username, user.email,
                       ','.join([group.name for group in user.groups.all()]),
                       user.role, user.phone, user.wechat, user.comment])
>>>>>>> dd5dd9d7

        filename = 'users-{}.xlsx'.format(
            timezone.localtime(timezone.now()).strftime('%Y-%m-%d_%H-%M-%S'))
        response = HttpResponse(save_virtual_workbook(wb),
                                content_type='applications/vnd.ms-excel')
        response[
            'Content-Disposition'] = 'attachment; filename="%s"' % filename
        return response

    def post(self, request):
        try:
            users_id = json.loads(request.body).get('users_id', [])
        except ValueError:
            return HttpResponse('Json object not valid', status=400)
        spm = uuid.uuid4().get_hex()
        cache.set(spm, users_id, 300)
        url = reverse('users:user-export') + '?spm=%s' % spm
        return JsonResponse({'redirect': url})


class UserBulkImportView(AdminUserRequiredMixin, JSONResponseMixin, FormView):
    form_class = forms.FileForm

    def form_invalid(self, form):
        try:
            error = form.errors.values()[-1][-1]
        except Exception as e:
            print e
            error = _('Invalid file.')
        data = {
            'success': False,
            'msg': error
        }
        return self.render_json_response(data)

    def form_valid(self, form):
        try:
            wb = load_workbook(form.cleaned_data['file'])
            ws = wb.get_active_sheet()
        except Exception as e:
            print(e)
            data = {'valid': False, 'msg': 'Not a valid Excel file'}
            return self.render_json_response(data)

        rows = ws.rows
<<<<<<< HEAD
        header_need = ["name", 'username', 'email', 'groups',
                       "role", "phone", "wechat", "comment"]
        header = [col.value for col in next(rows)]
        print(header)
        if header != header_need:
            data = {'valid': False, 'msg': 'Must be same format as '
                                           'template or export file'}
=======
        header_need = ["name", 'username', 'email',
                       'groups', "role", "phone", "wechat", "comment"]
        header = [col.value for col in next(rows)]
        print(header)
        if header != header_need:
            data = {
                'valid': False, 'msg': 'Must be same format as template or export file'}
>>>>>>> dd5dd9d7
            return self.render_json_response(data)

        created = []
        updated = []
        failed = []
        for row in rows:
            user_dict = dict(zip(header, [col.value for col in row]))
            groups_name = user_dict.pop('groups')
            if groups_name:
                groups_name = groups_name.split(',')
                groups = UserGroup.objects.filter(name__in=groups_name)
            else:
                groups = None
            try:
                user = User.objects.create(**user_dict)
                user_add_success_next(user)
                created.append(user_dict['username'])
            except User.IntegrityError as e:
                user = User.objects.filter(username=user_dict['username'])
                if not user:
                    failed.append(user_dict['username'])
                    continue
                user.update(**user_dict)
                user = user[0]
                updated.append(user_dict['username'])
            except TypeError as e:
                print(e)
                failed.append(user_dict['username'])
                user = None

            if user and groups:
                user.groups.add(*tuple(groups))
                user.save()

        data = {
            'created': created,
            'created_info': 'Created {}'.format(len(created)),
            'updated': updated,
            'updated_info': 'Updated {}'.format(len(updated)),
            'failed': failed,
            'failed_info': 'Failed {}'.format(len(failed)),
            'valid': True,
            'msg': 'Created: {}. Updated: {}, Error: {}'.format(
                len(created), len(updated), len(failed))
        }
        return self.render_json_response(data)


class UserAssetPermissionView(AdminUserRequiredMixin, FormMixin,
                              SingleObjectMixin, ListView):
    model = User
    template_name = 'users/user_asset_permission.html'
    context_object_name = 'user'
    form_class = forms.UserPrivateAssetPermissionForm

    def get(self, request, *args, **kwargs):
        self.object = self.get_object(queryset=User.objects.all())
        return super(UserAssetPermissionView, self).get(request, *args, **kwargs)

    def get_context_data(self, **kwargs):
        context = {
            'app': 'Users',
            'action': 'User asset permissions',
        }
        kwargs.update(context)
        return super(UserAssetPermissionView, self).get_context_data(**kwargs)


class UserAssetPermissionCreateView(AdminUserRequiredMixin, CreateView):
    form_class = forms.UserPrivateAssetPermissionForm
    model = AssetPermission

    def get(self, request, *args, **kwargs):
        user = self.get_object(queryset=User.objects.all())
        return redirect(reverse('users:user-asset-permission',
                                kwargs={'pk': user.id}))

    def post(self, request, *args, **kwargs):
        self.user = self.get_object(queryset=User.objects.all())
        return super(UserAssetPermissionCreateView, self)\
            .post(request, *args, **kwargs)

    def get_form(self, form_class=None):
        form = super(UserAssetPermissionCreateView, self)\
            .get_form(form_class=form_class)
        form.user = self.user
        return form

    def form_invalid(self, form):
        return redirect(reverse('users:user-asset-permission',
                                kwargs={'pk': self.user.id}))

    def get_success_url(self):
        return reverse('users:user-asset-permission',
                       kwargs={'pk': self.user.id})


class UserGrantedAssetView(AdminUserRequiredMixin, DetailView):
    model = User
    template_name = 'users/user_granted_asset.html'
    context_object_name = 'user'

    def get(self, request, *args, **kwargs):
        self.object = self.get_object(queryset=User.objects.all())
        return super(UserGrantedAssetView, self).get(request, *args, **kwargs)

    def get_context_data(self, **kwargs):
        context = {
            'app': 'User',
            'action': 'User granted asset',
        }
        kwargs.update(context)
        return super(UserGrantedAssetView, self).get_context_data(**kwargs)


class UserProfileView(LoginRequiredMixin, TemplateView):
    template_name = 'users/user_profile.html'

    def get_context_data(self, **kwargs):
        from perms.utils import (get_user_granted_assets,
                                 get_user_granted_asset_groups,
                                 get_user_asset_permissions)
        assets = get_user_granted_assets(self.request.user)
        asset_groups = get_user_granted_asset_groups(self.request.user)
        permissions = get_user_asset_permissions(self.request.user)
        context = {
            'app': 'User',
            'action': 'User Profile',
            'assets': assets,
            'asset_groups': asset_groups,
            'permissions': permissions
        }
        kwargs.update(context)
        return super(UserProfileView, self).get_context_data(**kwargs)<|MERGE_RESOLUTION|>--- conflicted
+++ resolved
@@ -121,12 +121,7 @@
 
 @method_decorator(csrf_exempt, name='dispatch')
 class UserExportView(View):
-<<<<<<< HEAD
     def get(self, request):
-=======
-
-    def get(self, request, *args, **kwargs):
->>>>>>> dd5dd9d7
         spm = request.GET.get('spm', '')
         users_id = cache.get(spm)
         if not users_id and not isinstance(users_id, list):
@@ -142,18 +137,9 @@
         ws.append(header)
 
         for user in users:
-<<<<<<< HEAD
-            print(user.name)
-            ws.append([
-                user.name, user.username, user.email,
-                ','.join([group.name for group in user.groups.all()]),
-                user.role, user.phone, user.wechat, user.comment,
-            ])
-=======
             ws.append([user.name, user.username, user.email,
                        ','.join([group.name for group in user.groups.all()]),
                        user.role, user.phone, user.wechat, user.comment])
->>>>>>> dd5dd9d7
 
         filename = 'users-{}.xlsx'.format(
             timezone.localtime(timezone.now()).strftime('%Y-%m-%d_%H-%M-%S'))
@@ -199,7 +185,6 @@
             return self.render_json_response(data)
 
         rows = ws.rows
-<<<<<<< HEAD
         header_need = ["name", 'username', 'email', 'groups',
                        "role", "phone", "wechat", "comment"]
         header = [col.value for col in next(rows)]
@@ -207,15 +192,6 @@
         if header != header_need:
             data = {'valid': False, 'msg': 'Must be same format as '
                                            'template or export file'}
-=======
-        header_need = ["name", 'username', 'email',
-                       'groups', "role", "phone", "wechat", "comment"]
-        header = [col.value for col in next(rows)]
-        print(header)
-        if header != header_need:
-            data = {
-                'valid': False, 'msg': 'Must be same format as template or export file'}
->>>>>>> dd5dd9d7
             return self.render_json_response(data)
 
         created = []
