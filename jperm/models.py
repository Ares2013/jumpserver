import datetime

from uuidfield import UUIDField

from django.db import models
from juser.models import UserGroup, DEPT
from jasset.models import Asset, BisGroup


class Perm(models.Model):
    user_group = models.ForeignKey(UserGroup)
    asset_group = models.ForeignKey(BisGroup)

    def __unicode__(self):
        return '%s_%s' % (self.user_group.name, self.asset_group.name)


class CmdGroup(models.Model):
    name = models.CharField(max_length=50)
    cmd = models.CharField(max_length=999)
    dept = models.ForeignKey(DEPT)
    comment = models.CharField(blank=True, null=True, max_length=50)

    def __unicode__(self):
        return self.name


class SudoPerm(models.Model):
    user_group = models.ForeignKey(UserGroup)
    user_runas = models.CharField(max_length=100)
    asset_group = models.ManyToManyField(BisGroup)
    cmd_group = models.ManyToManyField(CmdGroup)
    comment = models.CharField(max_length=30, null=True, blank=True)

    def __unicode__(self):
<<<<<<< HEAD
        return self.user_group.name
=======
        return self.name


class Apply(models.Model):
    uuid = UUIDField(auto=True)
    applyer = models.CharField(max_length=20)
    approver = models.CharField(max_length=20)
    dept = models.CharField(max_length=20)
    bisgroup = models.CharField(max_length=500)
    asset = models.CharField(max_length=500)
    comment = models.TextField(blank=True, null=True)
    status = models.IntegerField(max_length=2)
    date_add = models.DateTimeField(default=datetime.datetime.now(), null=True)
    date_end = models.DateTimeField(null=True)

    def __unicode__(self):
        return self.applyer
>>>>>>> b35f1e61
<|MERGE_RESOLUTION|>--- conflicted
+++ resolved
@@ -33,10 +33,7 @@
     comment = models.CharField(max_length=30, null=True, blank=True)
 
     def __unicode__(self):
-<<<<<<< HEAD
-        return self.user_group.name
-=======
-        return self.name
+        return self.user_group.name        return self.name
 
 
 class Apply(models.Model):
@@ -52,5 +49,4 @@
     date_end = models.DateTimeField(null=True)
 
     def __unicode__(self):
-        return self.applyer
->>>>>>> b35f1e61
+        return self.applyer