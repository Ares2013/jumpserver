# coding: utf-8

import socket
import sys
import os
import select
import time
import paramiko
import struct
import fcntl
import signal
import textwrap
import django
import getpass
import fnmatch
from multiprocessing import Pool
from Crypto.Cipher import AES
from binascii import b2a_hex, a2b_hex
from ConfigParser import ConfigParser

from django.core.exceptions import ObjectDoesNotExist

os.environ['DJANGO_SETTINGS_MODULE'] = 'jumpserver.settings'
django.setup()

from juser.models import User
from jasset.models import Asset
from jlog.models import Log

try:
    import termios
    import tty
except ImportError:
    print '\033[1;31mOnly postfix supported.\033[0m'
    sys.exit()

CURRENT_DIR = os.path.abspath('.')
CONF = ConfigParser()
CONF.read(os.path.join(CURRENT_DIR, 'jumpserver.conf'))
LOG_DIR = os.path.join(CURRENT_DIR, 'logs')
SSH_KEY_DIR = os.path.join(CURRENT_DIR, 'keys')
SERVER_KEY_DIR = os.path.join(SSH_KEY_DIR, 'server')
KEY = CONF.get('web', 'key')
LOGIN_NAME = getpass.getuser()
#LOGIN_NAME = os.getlogin()


def green_print(string):
    print '\033[1;32m%s\033[0m' % string


def blue_print(string):
    print '\033[1;36m%s\033[0m' % string


def red_print(string):
    print '\033[1;31m%s\033[0m' % string


def alert_print(string):
    red_print('AlertError: %s' % string)
    time.sleep(2)
    sys.exit()


class ServerError(Exception):
    def __init__(self, error):
        self.error = error

    def __str__(self):
        return self.error

    __repr__ = __str__


class PyCrypt(object):
    """It's used to encrypt and decrypt password."""

    def __init__(self, key):
        self.key = key
        self.mode = AES.MODE_CBC

    def encrypt(self, text):
        cryptor = AES.new(self.key, self.mode, b'0000000000000000')
        length = 16
        count = len(text)
        if count < length:
            add = (length - count)
            text += ('\0' * add)
        elif count > length:
            add = (length - (count % length))
            text += ('\0' * add)
        ciphertext = cryptor.encrypt(text)
        return b2a_hex(ciphertext)

    def decrypt(self, text):
        cryptor = AES.new(self.key, self.mode, b'0000000000000000')
        plain_text = cryptor.decrypt(a2b_hex(text))
        return plain_text.rstrip('\0')


def get_win_size():
    """This function use to get the size of the windows!"""
    if 'TIOCGWINSZ' in dir(termios):
        TIOCGWINSZ = termios.TIOCGWINSZ
    else:
        TIOCGWINSZ = 1074295912L  # Assume
    s = struct.pack('HHHH', 0, 0, 0, 0)
    x = fcntl.ioctl(sys.stdout.fileno(), TIOCGWINSZ, s)
    return struct.unpack('HHHH', x)[0:2]


def set_win_size(sig, data):
    """This function use to set the window size of the terminal!"""
    try:
        win_size = get_win_size()
        channel.resize_pty(height=win_size[0], width=win_size[1])
    except:
        pass


def posix_shell(chan, username, host):
    """
    Use paramiko channel connect server and logging.
    """
    connect_log_dir = os.path.join(LOG_DIR, 'connect')
    timestamp_start = int(time.time())
    today = time.strftime('%Y%m%d', time.localtime(timestamp_start))
    date_now = time.strftime('%Y%m%d%H%M%S', time.localtime(timestamp_start))

    today_connect_log_dir = os.path.join(connect_log_dir, today)
    log_filename = '%s_%s_%s.log' % (username, host, date_now)
    log_file_path = os.path.join(today_connect_log_dir, log_filename)

    try:
        user = User.objects.get(username=username)
        asset = Asset.objects.get(ip=host)
    except ObjectDoesNotExist:
        raise ServerError('user %s or asset %s does not exist.' % (username, host))

    pid = os.getpid()
    if not os.path.isdir(today_connect_log_dir):
        try:
            os.makedirs(today_connect_log_dir)
            os.chmod(today_connect_log_dir, 0777)
        except OSError:
            raise ServerError('Create %s failed, Please modify %s permission.' % (today_connect_log_dir, connect_log_dir))

    try:
        log_file = open(log_file_path, 'a')
    except IOError:
        raise ServerError('Create logfile failed, Please modify %s permission.' % today_connect_log_dir)

    log = Log(user=user, asset=asset, log_path=log_file_path, start_time=timestamp_start, pid=pid)
    log.save()

    old_tty = termios.tcgetattr(sys.stdin)
    try:
        tty.setraw(sys.stdin.fileno())
        tty.setcbreak(sys.stdin.fileno())
        chan.settimeout(0.0)

        while True:
            try:
                r, w, e = select.select([chan, sys.stdin], [], [])
            except:
                pass

            if chan in r:
                try:
                    x = chan.recv(1024)
                    if len(x) == 0:
                        break
                    sys.stdout.write(x)
                    sys.stdout.flush()
                    log_file.write(x)
                    log_file.flush()
                except socket.timeout:
                    pass

            if sys.stdin in r:
                x = os.read(sys.stdin.fileno(), 1)
                if len(x) == 0:
                    break
                chan.send(x)

    finally:
        timestamp_end = time.time()
        termios.tcsetattr(sys.stdin, termios.TCSADRAIN, old_tty)
        log_file.close()
        log.is_finished = True
        log.end_time = timestamp_end
        log.save()


def get_user_host(username):
    hosts_attr = {}
    try:
        user = User.objects.get(username=username)
    except ObjectDoesNotExist:
        raise ServerError("Username \033[1;31m%s\033[0m doesn't exist on Jumpserver." % username)
    else:
        perm_all = user.permission_set.all()
        for perm in perm_all:
            hosts_attr[perm.asset.ip] = [perm.asset.id, perm.asset.comment]
        hosts = hosts_attr.keys()
        hosts.sort()
        return hosts_attr, hosts


def get_connect_item(username, ip):
    cryptor = PyCrypt(KEY)

    try:
        asset = Asset.objects.get(ip=ip)
        port = asset.port
    except ObjectDoesNotExist:
        raise ServerError("Host %s does not exist." % ip)

    if not asset.is_active:
        raise ServerError('Host %s is not active.' % ip)

    try:
        user = User.objects.get(username=username)
    except ObjectDoesNotExist:
        raise ServerError('User %s does not exist.' % username)

    if not user.is_active:
        raise ServerError('User %s is not active.' % username)

    if asset.login_type == 'L':
        try:
            ldap_pwd = cryptor.decrypt(user.ldap_pwd)
        except TypeError:
            raise ServerError('Decrypt %s ldap password error.' % username)
        return 'L', username, ldap_pwd, ip, port
    elif asset.login_type == 'S':
        try:
            ssh_key_pwd = cryptor.decrypt(user.ssh_key_pwd2)
        except TypeError:
            raise ServerError('Decrypt %s ssh key password error.' % username)
        return 'S', username, ssh_key_pwd, ip, port
    elif asset.login_type == 'P':
        try:
            ssh_pwd = cryptor.decrypt(user.ssh_pwd)
        except TypeError:
            raise ServerError('Decrypt %s ssh password error.' % username)
        return 'P', username, ssh_pwd, ip, port
    elif asset.login_type == 'M':
        perms = asset.permission_set.filter(user=user)
        try:
            perm = perms[0]
        except IndexError:
            raise ServerError('Permission %s to %s does not exist.' % (username, ip))

        if perm.role == 'SU':
            username_super = asset.username_super
            try:
                password_super = cryptor.decrypt(asset.password_super)
            except TypeError:
                raise ServerError('Decrypt %s map to %s password in %s error.' % (username, username_super, ip))
            return 'M', username_super, password_super, ip, port

        elif perm.role == 'CU':
            username_common = asset.username_common
            try:
                password_common = asset.password_common
            except TypeError:
                raise ServerError('Decrypt %s map to %s password in %s error.' % (username, username_common, ip))
            return 'CU', username_common, password_common, ip, port

        else:
            raise ServerError('Perm in %s for %s map role is not in ["SU", "CU"].' % (ip, username))
    else:
        raise ServerError('Login type is not in ["L", "S", "P", "M"]')


def verify_connect(username, part_ip):
    ip_matched = []
    hosts_mix, hosts = get_user_host(username)
    for ip in hosts:
        if part_ip in ip:
            ip_matched.append(ip)

    if len(ip_matched) > 1:
        for ip in ip_matched:
            print '[%s] %s -- %s' % (hosts_mix[ip][0], ip, hosts_mix[ip][1])
    elif len(ip_matched) < 1:
        red_print('No Permission or No host.')
    else:
        login_type, username, password, host, port = get_connect_item(username, ip_matched[0])
        connect(username, password, host, port, LOGIN_NAME, login_type=login_type)


def print_prompt():
    msg = """\033[1;32m###  Welcome Use JumpServer To Login. ### \033[0m
          1) Type \033[32mIP ADDRESS\033[0m To Login.
          2) Type \033[32mP/p\033[0m To Print The Servers You Available.
          3) Type \033[32mE/e\033[0m To Execute Command On Several Servers.
          4) Type \033[32mQ/q\033[0m To Quit.
          """
    print textwrap.dedent(msg)


def print_user_host(username):
    hosts_attr, hosts = get_user_host(username)
    for ip in hosts:
        print '[%s] %s -- %s' % (hosts_attr[ip][0], ip, hosts_attr[ip][1])


def connect(username, password, host, port, login_name, login_type='L'):
    """
    Connect server.
    """
    ps1 = "PS1='[\u@%s \W]\$ '\n" % host
    login_msg = "clear;echo -e '\\033[32mLogin %s done. Enjoy it.\\033[0m'\n" % host
    user_key_file = os.path.join(SERVER_KEY_DIR, username)

    if os.path.isfile(user_key_file):
        key_filename = user_key_file
    else:
        key_filename = None

    # Make a ssh connection
    ssh = paramiko.SSHClient()
    ssh.load_system_host_keys()
    ssh.set_missing_host_key_policy(paramiko.AutoAddPolicy())
    try:
<<<<<<< HEAD
        print port, username, password
        ssh.connect(host, port=port, username=username, password=password, compress=True)
    except paramiko.ssh_exception.AuthenticationException:
        alert_print('Host Password Error, Please Correct it.')
=======
        if login_type == 'L':
            ssh.connect(host, port=port, username=username, password=password, key_filename=key_filename, compress=True)
        else:
            ssh.connect(host, port=port, username=username, password=password, compress=True)
    except paramiko.ssh_exception.AuthenticationException, paramiko.ssh_exception.SSHException:
        raise ServerError('Authentication Error.')
>>>>>>> 89491112
    except socket.error:
        raise ServerError('Connect SSH Socket Port Error, Please Correct it.')

    # Make a channel and set windows size
    global channel
    win_size = get_win_size()
    channel = ssh.invoke_shell(height=win_size[0], width=win_size[1])
    #channel.resize_pty(height=win_size[0], width=win_size[1])
    try:
        signal.signal(signal.SIGWINCH, set_win_size)
    except:
        pass

    # Set PS1 and msg it
    channel.send(ps1)
    channel.send(login_msg)

    # Make ssh interactive tunnel
    posix_shell(channel, login_name, host)

    # Shutdown channel socket
    channel.close()
    ssh.close()


def remote_exec_cmd(ip, port, username, passwd, cmd):
    try:
        time.sleep(3)
        ssh = paramiko.SSHClient()
        ssh.set_missing_host_key_policy(paramiko.AutoAddPolicy())
        ssh.connect(ip, port, username, passwd, timeout=5)
        stdin, stdout, stderr = ssh.exec_command("bash -l -c '%s'" % cmd)
        out = stdout.readlines()
        err = stderr.readlines()
        blue_print(ip + ':')
        for i in out:
            green_print(" " * 4 + i.strip())
        for j in err:
            red_print(" " * 4 + j.strip())
        ssh.close()
    except Exception as e:
        blue_print(ip + ':')
        red_print(str(e))


def mutli_remote_exec_cmd(hosts, username, cmd):
    pool = Pool(processes=3)
    for host in hosts:
        username, passwd, ip, port = get_connect_item(username, host)
        pool.apply_async(remote_exec_cmd, (ip, port, username, passwd, cmd))
    pool.close()
    pool.join()


def exec_cmd_servers(username):
    hosts = []
    green_print("Input the Host IP(s),Separated by Commas, q/Q to Quit.\nYou can choose in the following IP(s), Use Linux / Unix glob.")
    print_user_host(LOGIN_NAME)
    while True:
        inputs = raw_input('\033[1;32mip(s)>: \033[0m')
        if inputs in ['q', 'Q']:
            break
        get_hosts = get_user_host(username)[0].keys()
        for host in get_hosts:
            if fnmatch.fnmatch(host, inputs):
                hosts.append(host.strip())
        if len(hosts) == 0:
            red_print("Check again, Not matched any ip!")
            continue
        else:
            print "You matched ip: %s" % hosts
        green_print("Input the Command , The command will be Execute on servers, q/Q to quit.")
        while True:
            cmd = raw_input('\033[1;32mCmd(s): \033[0m')
            if cmd in ['q', 'Q']:
                break
            exec_log_dir = os.path.join(LOG_DIR, 'exec_cmds')
            if not os.path.isdir(exec_log_dir):
                os.mkdir(exec_log_dir)
                os.chmod(exec_log_dir, 0777)
            filename = "%s/%s.log" % (exec_log_dir, time.strftime('%Y%m%d'))
            f = open(filename, 'a')
            f.write("DateTime: %s User: %s Host: %s Cmds: %s\n" %
                    (time.strftime('%Y/%m/%d %H:%M:%S'), username, hosts, cmd))
            mutli_remote_exec_cmd(hosts, username, cmd)


if __name__ == '__main__':
    print_prompt()
    try:
        while True:
            try:
                option = raw_input("\033[1;32mOpt or IP>:\033[0m ")
            except EOFError:
                print
                continue
            if option in ['P', 'p']:
                print_user_host(LOGIN_NAME)
                continue
            elif option in ['E', 'e']:
                exec_cmd_servers(LOGIN_NAME)
            elif option in ['Q', 'q']:
                sys.exit()
            else:
                try:
                    verify_connect(LOGIN_NAME, option)
                except ServerError, e:
                    red_print(e)
    except IndexError:
        pass<|MERGE_RESOLUTION|>--- conflicted
+++ resolved
@@ -326,19 +326,12 @@
     ssh.load_system_host_keys()
     ssh.set_missing_host_key_policy(paramiko.AutoAddPolicy())
     try:
-<<<<<<< HEAD
-        print port, username, password
-        ssh.connect(host, port=port, username=username, password=password, compress=True)
-    except paramiko.ssh_exception.AuthenticationException:
-        alert_print('Host Password Error, Please Correct it.')
-=======
         if login_type == 'L':
             ssh.connect(host, port=port, username=username, password=password, key_filename=key_filename, compress=True)
         else:
             ssh.connect(host, port=port, username=username, password=password, compress=True)
     except paramiko.ssh_exception.AuthenticationException, paramiko.ssh_exception.SSHException:
         raise ServerError('Authentication Error.')
->>>>>>> 89491112
     except socket.error:
         raise ServerError('Connect SSH Socket Port Error, Please Correct it.')
 
